--- conflicted
+++ resolved
@@ -227,7 +227,6 @@
 
 	_, err := tx.Exec(s)
 	return err
-<<<<<<< HEAD
 }
 
 func qlschema2(tx migration.LimitedTx) error {
@@ -243,6 +242,4 @@
 	}
 
 	return execlist(tx, s)
-=======
->>>>>>> c7f8f652
 }