--- conflicted
+++ resolved
@@ -140,11 +140,7 @@
 		}
 
 		for blobID, remoteMD5 := range remoteMD5Map {
-<<<<<<< HEAD
 			if bytes.Compare(localMD5[1], remoteMD5) == 0 && ld.remoteFileList.Blobs[localFile] == blobID {
-=======
-			if bytes.Compare(localMD5[1], remoteMD5) == 0 && ld.remoteFileList.latestBlob[localFile] == blobID {
->>>>>>> 0e8d8e5c
 				delete(ld.localFileList.Files, localFile)
 				continue
 			}
@@ -153,51 +149,24 @@
 	}
 }
 
-<<<<<<< HEAD
 // Compare the MD5Sum of the local file with all blobs that exist on the bendo server
-=======
-// Compare the MD5Sum of the local file with any that exist on the bendo server
->>>>>>> 0e8d8e5c
 // if one is found, return its blobID + false; otherwise, return true
 
 func (ld *ListData) IsUploadNeeded(fileName string) (int64, bool) {
 
 	localMD5 := ld.localFileList.Files[fileName][1]
 
-<<<<<<< HEAD
-	fmt.Printf("IsUploadNeeded localMD5 = %s\n", hex.EncodeToString(localMD5))
-
-=======
->>>>>>> 0e8d8e5c
 	if ld.remoteFileList == nil {
 		return 0, true
 	}
 
-<<<<<<< HEAD
 	blobID := ld.remoteFileList.Blobs[hex.EncodeToString(localMD5)]
-
-	fmt.Printf("BlobID %d\n", blobID)
 
 	if blobID == 0 {
 		return 0, true
 	}
 
 	return blobID, false
-=======
-	remoteMD5Map := ld.remoteFileList.Files[fileName]
-
-	if remoteMD5Map == nil {
-		return 0, true
-	}
-
-	for blobID, remoteMD5 := range remoteMD5Map {
-		if bytes.Compare(localMD5, remoteMD5) == 0 {
-			return blobID, false
-		}
-	}
-
-	return 0, true
->>>>>>> 0e8d8e5c
 }
 
 func (ld *ListData) BuildLocalFromFiles(files []string) {
